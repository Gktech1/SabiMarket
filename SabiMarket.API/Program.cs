<<<<<<< HEAD
using Microsoft.EntityFrameworkCore;
using SabiMarket.API.Extensions;
using SabiMarket.API.Middlewares;
using SabiMarket.API.ServiceExtensions;
using SabiMarket.Application.Interfaces;
using SabiMarket.Infrastructure.Data;
using SabiMarket.Infrastructure.Services;

public class Program
{
    public static async Task Main(string[] args)
    {
        var builder = WebApplication.CreateBuilder(args);

        // Add services to the container.
        builder.Services.AddApplicationServices(builder.Configuration);
        builder.Services.AddControllers();
        builder.Services.AddDatabaseContext(builder.Configuration);
        builder.Services.AddCustomErrorHandling();
        builder.Services.AddScoped<IAuthenticationService, AuthenticationService>();
        builder.Services.AddScoped<RequestTimeLoggingMiddleware>();
        builder.Services.AddEndpointsApiExplorer();
        builder.Services.AddSwaggerGen();

        var app = builder.Build();

        // Database Migration and Seeding
        using (var scope = app.Services.CreateScope())
        {
            try
            {
                var context = scope.ServiceProvider.GetRequiredService<ApplicationDbContext>();
                await context.Database.MigrateAsync(); // Ensure database is created and migrated

                var seeder = scope.ServiceProvider.GetRequiredService<DatabaseSeeder>();
                await seeder.SeedAsync();
            }
            catch (Exception ex)
            {
                var logger = scope.ServiceProvider.GetRequiredService<ILogger<Program>>();
                logger.LogError(ex, "An error occurred while initializing the database.");
            }
        }

        app.UseMiddleware<RequestTimeLoggingMiddleware>();
        // Middleware configuration
        if (app.Environment.IsDevelopment())
        {
            app.UseSwagger();
            app.UseSwaggerUI();
        }
        app.UseHttpsRedirection();
        app.UseCustomErrorHandling();
        app.UseAuthentication();
        app.UseAuthorization();
        app.MapControllers();

        await app.RunAsync();
    }
}


















/*
=======
>>>>>>> ba2afe6e
using FluentValidation;
using Microsoft.AspNetCore.Identity;
using Microsoft.EntityFrameworkCore;
using SabiMarket.API.Extensions;
using SabiMarket.API.Middlewares;
using SabiMarket.API.ServiceExtensions;
using SabiMarket.Application.Interfaces;
using SabiMarket.Application.Validators;
using SabiMarket.Domain.Entities.UserManagement;
using SabiMarket.Infrastructure.Data;
using SabiMarket.Infrastructure.Services;

namespace SabiMarket.API
{
    public class Program
    {
        public static async Task Main(string[] args)
        {
            var builder = WebApplication.CreateBuilder(args);
<<<<<<< HEAD

            // Add services to the container.


            //Add service extension
            builder.Services.AddApplicationServices(builder.Configuration);

            builder.Services.AddControllers();
            // Learn more about configuring Swagger/OpenAPI at https://aka.ms/aspnetcore/swashbuckle

            // Add DbContext
            builder.Services.AddDatabaseContext(builder.Configuration);
            // Add Identity
            *//*builder.Services.AddIdentity<ApplicationUser, ApplicationRole>()
                .AddEntityFrameworkStores<ApplicationDbContext>()
                .AddDefaultTokenProviders();*//*


            // Add custom error handling
            // builder.Services.AddCustomErrorHandling(); // Add this BEFORE var app = builder.Build()

            await builder.Services.AddDatabaseSeederAsync();

            builder.Services.AddScoped<IAuthenticationService, AuthenticationService>();
            builder.Services.AddScoped<RequestTimeLoggingMiddleware>();
=======
            builder.Services.AddInfrastructure(builder.Configuration);
            builder.Services.AddControllers();
>>>>>>> ba2afe6e

            builder.Services.AddEndpointsApiExplorer();
            builder.Services.AddSwaggerGen();


            var app = builder.Build();

        *//*    // Seed database
            using (var scope = app.Services.CreateScope())
            {
                var seeder = scope.ServiceProvider.GetRequiredService<DatabaseSeeder>();
                await seeder.SeedAsync();
            }*//*

            //MONITORING 
            app.UseMiddleware<RequestTimeLoggingMiddleware>();

            // Configure the HTTP request pipeline.
            if (app.Environment.IsDevelopment())
            {
                app.UseSwagger();
                app.UseSwaggerUI();
            }

            app.UseStaticFiles();

            app.UseHttpsRedirection();

            //app.UseCustomErrorHandling();
            app.UseMiddleware<ExceptionMiddleware>();
            app.UseAuthentication();
            app.UseAuthorization();

<<<<<<< HEAD
            // Seed the database
            using (var scope = app.Services.CreateScope())
            {
                try
                {
                    var seeder = scope.ServiceProvider.GetRequiredService<DatabaseSeeder>();
                    await seeder.SeedAsync();
                }
                catch (Exception ex)
                {
                    var logger = scope.ServiceProvider.GetRequiredService<ILogger<Program>>();
                    logger.LogError(ex, "An error occurred while seeding the database.");
                }
            }


=======
>>>>>>> ba2afe6e
            app.MapControllers();

            app.Run();
        }
    }
}
*/<|MERGE_RESOLUTION|>--- conflicted
+++ resolved
@@ -1,85 +1,3 @@
-<<<<<<< HEAD
-using Microsoft.EntityFrameworkCore;
-using SabiMarket.API.Extensions;
-using SabiMarket.API.Middlewares;
-using SabiMarket.API.ServiceExtensions;
-using SabiMarket.Application.Interfaces;
-using SabiMarket.Infrastructure.Data;
-using SabiMarket.Infrastructure.Services;
-
-public class Program
-{
-    public static async Task Main(string[] args)
-    {
-        var builder = WebApplication.CreateBuilder(args);
-
-        // Add services to the container.
-        builder.Services.AddApplicationServices(builder.Configuration);
-        builder.Services.AddControllers();
-        builder.Services.AddDatabaseContext(builder.Configuration);
-        builder.Services.AddCustomErrorHandling();
-        builder.Services.AddScoped<IAuthenticationService, AuthenticationService>();
-        builder.Services.AddScoped<RequestTimeLoggingMiddleware>();
-        builder.Services.AddEndpointsApiExplorer();
-        builder.Services.AddSwaggerGen();
-
-        var app = builder.Build();
-
-        // Database Migration and Seeding
-        using (var scope = app.Services.CreateScope())
-        {
-            try
-            {
-                var context = scope.ServiceProvider.GetRequiredService<ApplicationDbContext>();
-                await context.Database.MigrateAsync(); // Ensure database is created and migrated
-
-                var seeder = scope.ServiceProvider.GetRequiredService<DatabaseSeeder>();
-                await seeder.SeedAsync();
-            }
-            catch (Exception ex)
-            {
-                var logger = scope.ServiceProvider.GetRequiredService<ILogger<Program>>();
-                logger.LogError(ex, "An error occurred while initializing the database.");
-            }
-        }
-
-        app.UseMiddleware<RequestTimeLoggingMiddleware>();
-        // Middleware configuration
-        if (app.Environment.IsDevelopment())
-        {
-            app.UseSwagger();
-            app.UseSwaggerUI();
-        }
-        app.UseHttpsRedirection();
-        app.UseCustomErrorHandling();
-        app.UseAuthentication();
-        app.UseAuthorization();
-        app.MapControllers();
-
-        await app.RunAsync();
-    }
-}
-
-
-
-
-
-
-
-
-
-
-
-
-
-
-
-
-
-
-/*
-=======
->>>>>>> ba2afe6e
 using FluentValidation;
 using Microsoft.AspNetCore.Identity;
 using Microsoft.EntityFrameworkCore;
@@ -99,36 +17,8 @@
         public static async Task Main(string[] args)
         {
             var builder = WebApplication.CreateBuilder(args);
-<<<<<<< HEAD
-
-            // Add services to the container.
-
-
-            //Add service extension
-            builder.Services.AddApplicationServices(builder.Configuration);
-
-            builder.Services.AddControllers();
-            // Learn more about configuring Swagger/OpenAPI at https://aka.ms/aspnetcore/swashbuckle
-
-            // Add DbContext
-            builder.Services.AddDatabaseContext(builder.Configuration);
-            // Add Identity
-            *//*builder.Services.AddIdentity<ApplicationUser, ApplicationRole>()
-                .AddEntityFrameworkStores<ApplicationDbContext>()
-                .AddDefaultTokenProviders();*//*
-
-
-            // Add custom error handling
-            // builder.Services.AddCustomErrorHandling(); // Add this BEFORE var app = builder.Build()
-
-            await builder.Services.AddDatabaseSeederAsync();
-
-            builder.Services.AddScoped<IAuthenticationService, AuthenticationService>();
-            builder.Services.AddScoped<RequestTimeLoggingMiddleware>();
-=======
             builder.Services.AddInfrastructure(builder.Configuration);
             builder.Services.AddControllers();
->>>>>>> ba2afe6e
 
             builder.Services.AddEndpointsApiExplorer();
             builder.Services.AddSwaggerGen();
@@ -162,25 +52,6 @@
             app.UseAuthentication();
             app.UseAuthorization();
 
-<<<<<<< HEAD
-            // Seed the database
-            using (var scope = app.Services.CreateScope())
-            {
-                try
-                {
-                    var seeder = scope.ServiceProvider.GetRequiredService<DatabaseSeeder>();
-                    await seeder.SeedAsync();
-                }
-                catch (Exception ex)
-                {
-                    var logger = scope.ServiceProvider.GetRequiredService<ILogger<Program>>();
-                    logger.LogError(ex, "An error occurred while seeding the database.");
-                }
-            }
-
-
-=======
->>>>>>> ba2afe6e
             app.MapControllers();
 
             app.Run();
