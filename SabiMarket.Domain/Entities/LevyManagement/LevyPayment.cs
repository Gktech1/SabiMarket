﻿using System.ComponentModel.DataAnnotations.Schema;
using SabiMarket.Domain.Entities.MarketParticipants;
using SabiMarket.Domain.Enum;

namespace SabiMarket.Domain.Entities.LevyManagement
{
    [Table("LevyPayments")]
    public class LevyPayment : BaseEntity
    {
<<<<<<< HEAD
        public Guid TraderId { get; set; }
        public Guid GoodBoyId { get; set; }

=======
        public string Id { get; set; }
        public string TraderId { get; set; }
>>>>>>> 3d7c3257
        [Column(TypeName = "decimal(18,2)")]
        public decimal Amount { get; set; }
        public PaymentPeriodEnum Period { get; set; }
        public PaymentMethodEnum PaymentMethod { get; set; }
        public string TransactionReference { get; set; }
        public bool HasIncentive { get; set; }
        [Column(TypeName = "decimal(18,2)")]
        public decimal? IncentiveAmount { get; set; }
<<<<<<< HEAD
        public string QRCodeScanned { get; set; }
        public string Notes { get; set; }
        public virtual GoodBoy GoodBoy { get; set; }
        public virtual Trader Trader { get; set; }

        public DateTime PaymentDate { get; set; }
=======
        public DateTime PaymentDate { get; set; }
        public string Notes { get; set; }
        public virtual Trader Trader { get; set; }
        public string GoodBoyId { get; set; }
        public DateTime CollectionDate { get; set; }
        public string QRCodeScanned { get; set; }
        public virtual GoodBoy GoodBoy { get; set; }

>>>>>>> 3d7c3257
    }
}<|MERGE_RESOLUTION|>--- conflicted
+++ resolved
@@ -7,14 +7,8 @@
     [Table("LevyPayments")]
     public class LevyPayment : BaseEntity
     {
-<<<<<<< HEAD
-        public Guid TraderId { get; set; }
-        public Guid GoodBoyId { get; set; }
-
-=======
         public string Id { get; set; }
         public string TraderId { get; set; }
->>>>>>> 3d7c3257
         [Column(TypeName = "decimal(18,2)")]
         public decimal Amount { get; set; }
         public PaymentPeriodEnum Period { get; set; }
@@ -23,14 +17,6 @@
         public bool HasIncentive { get; set; }
         [Column(TypeName = "decimal(18,2)")]
         public decimal? IncentiveAmount { get; set; }
-<<<<<<< HEAD
-        public string QRCodeScanned { get; set; }
-        public string Notes { get; set; }
-        public virtual GoodBoy GoodBoy { get; set; }
-        public virtual Trader Trader { get; set; }
-
-        public DateTime PaymentDate { get; set; }
-=======
         public DateTime PaymentDate { get; set; }
         public string Notes { get; set; }
         public virtual Trader Trader { get; set; }
@@ -39,6 +25,5 @@
         public string QRCodeScanned { get; set; }
         public virtual GoodBoy GoodBoy { get; set; }
 
->>>>>>> 3d7c3257
     }
 }