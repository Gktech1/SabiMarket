--- conflicted
+++ resolved
@@ -10,26 +10,20 @@
         private readonly Lazy<ILevyPaymentRepository> _levyPaymentRepository;
         private readonly Lazy<IMarketRepository> _marketRepository;
         private readonly Lazy<IWaivedProductRepository> _waivedProductRepository;
-<<<<<<< HEAD
+        private readonly Lazy<ISubscriptionRepository> _subscriptionRepository;
         private readonly Lazy<ICaretakerRepository> _cretakerRepository;
         private readonly Lazy<IGoodBoyRepository> _goodboyRepository;
         private readonly Lazy<ITraderRepository> _traderRepository;
-=======
-        private readonly Lazy<ISubscriptionRepository> _subscriptionRepository;
->>>>>>> 98d85cb2
         public RepositoryManager(ApplicationDbContext context)
         {
             _context = context;
             _levyPaymentRepository = new Lazy<ILevyPaymentRepository>(() => new LevyPaymentRepository(_context));
             _marketRepository = new Lazy<IMarketRepository>(() => new MarketRepository(_context));
             _waivedProductRepository = new Lazy<IWaivedProductRepository>(() => new WaivedProductRepository(_context));
-<<<<<<< HEAD
+            _subscriptionRepository = new Lazy<ISubscriptionRepository>(() => new SubscriptionRepository(_context));
             _cretakerRepository = new Lazy<ICaretakerRepository>(() => new CaretakerRepository(_context));
             _goodboyRepository = new Lazy<IGoodBoyRepository>(() => new GoodBoyRepository(_context));
             _traderRepository = new Lazy<ITraderRepository>(() => new TraderRepository(_context));
-=======
-            _subscriptionRepository = new Lazy<ISubscriptionRepository>(() => new SubscriptionRepository(_context));
->>>>>>> 98d85cb2
         }
 
         public ILevyPaymentRepository LevyPaymentRepository => _levyPaymentRepository.Value;
