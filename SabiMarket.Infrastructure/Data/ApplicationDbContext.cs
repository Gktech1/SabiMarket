--- conflicted
+++ resolved
@@ -84,11 +84,7 @@
 
             // In OnModelCreating method
             modelBuilder.Entity<OfficerMarketAssignment>()
-<<<<<<< HEAD
-        .HasKey(o => o.Id);
-=======
             .HasKey(o => o.Id);
->>>>>>> 8f8d76ad
 
             modelBuilder.Entity<OfficerMarketAssignment>()
         .HasOne(o => o.AssistCenterOfficer)
